--- conflicted
+++ resolved
@@ -1730,7 +1730,6 @@
     )
 
 
-<<<<<<< HEAD
 def test_ambig_phrases(r):
 
     def has_verbs(s, v):
@@ -1764,7 +1763,8 @@
     assert has_verbs(s, ("brjóta", "hnerra"))
     s = r.parse_single("Hann braut gegn venju með því að ræðan var óhefðbundin.")
     assert has_verbs(s, ("brjóta", "vera"))
-=======
+
+
 def test_relative_clause(r):
     s = r.parse_single(
         "Þetta eru lausnirnar sem kallað hefur verið eftir."
@@ -1776,7 +1776,6 @@
         "VP so_gm_sagnb /VP /VP ADVP ao /ADVP /S-MAIN /CP-REL /NP-PRD /VP /IP "
         "/S-MAIN p /S0"
     )
->>>>>>> 71a7e369
 
 
 if __name__ == "__main__":
@@ -1813,5 +1812,6 @@
     test_all_mine(r)
     test_kludgy_ordinals()
     test_adjective_dative(r)
+    test_ambig_phrases(r)
     test_relative_clause(r)
     r.__class__.cleanup()